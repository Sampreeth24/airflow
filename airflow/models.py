--- conflicted
+++ resolved
@@ -21,14 +21,9 @@
 from sqlalchemy import (
     Column, Integer, String, DateTime, Text, Boolean, ForeignKey, PickleType,
     Index, BigInteger)
-<<<<<<< HEAD
-from sqlalchemy import case, func, or_
-from sqlalchemy.ext.declarative import declarative_base
-from sqlalchemy.ext.hybrid import hybrid_property
-=======
 from sqlalchemy import case, func, or_, and_
 from sqlalchemy.ext.declarative import declarative_base, declared_attr
->>>>>>> 3f38dec9
+from sqlalchemy.ext.hybrid import hybrid_property
 from sqlalchemy.dialects.mysql import LONGTEXT
 from sqlalchemy.orm import relationship, synonym
 
@@ -314,31 +309,20 @@
     id = Column(Integer(), primary_key=True)
     conn_id = Column(String(ID_LEN))
     conn_type = Column(String(500))
-<<<<<<< HEAD
     env_variable = Column(String(500))
     _host = Column('host', String(500))
     _schema = Column('schema', String(500))
     _login = Column('login', String(500))
     _password = Column('password', String(500))
     _port = Column('port', Integer())
-=======
-    host = Column(String(500))
-    schema = Column(String(500))
-    login = Column(String(500))
-    _password = Column('password', String(500))
     is_encrypted = Column(Boolean, unique=False, default=False)
-    port = Column(Integer())
->>>>>>> 3f38dec9
     extra = Column(String(5000))
 
     def __init__(
             self, conn_id=None, conn_type=None,
             host=None, login=None, password=None,
-<<<<<<< HEAD
-            schema=None, port=None, env_variable=None):
-=======
-            schema=None, port=None, extra=None):
->>>>>>> 3f38dec9
+            schema=None, port=None, extra=None,
+            env_variable=None):
         self.conn_id = conn_id
         self.conn_type = conn_type
         self.host = host
@@ -346,10 +330,8 @@
         self.password = password
         self.schema = schema
         self.port = port
-<<<<<<< HEAD
         self.env_variable = env_variable
         self._uri = None
-=======
         self.extra = extra
 
     def get_password(self):
@@ -375,7 +357,6 @@
     def password(cls):
         return synonym('_password',
                        descriptor=property(cls.get_password, cls.set_password))
->>>>>>> 3f38dec9
 
     def get_hook(self):
         from airflow import hooks
